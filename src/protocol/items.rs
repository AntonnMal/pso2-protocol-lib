//! Item related packets. \[0x0F\]
use super::{
    models::{character::HSVColor, Position},
    HelperReadWrite, ObjectHeader, PacketReadWrite, PacketType,
};
use byteorder::{LittleEndian, ReadBytesExt, WriteBytesExt};
use std::time::Duration;

// ----------------------------------------------------------------
// Items packets
// ----------------------------------------------------------------

/// (0x0F, 0x00) Item Attribute Data.
///
/// (S -> C) Sent after the client has logged in.
///
/// Followed by: [`crate::protocol::Packet::LoadItemAttributes`]
///
/// Following: [`crate::protocol::Packet::LoginResponse`]
#[cfg_attr(feature = "serde", derive(serde::Serialize, serde::Deserialize))]
#[cfg_attr(feature = "serde", serde(default))]
#[derive(Debug, Clone, Default, PartialEq, PacketReadWrite)]
#[Id(0x0F, 0x00)]
#[Flags(Flags {packed: true, ..Default::default()})]
#[Magic(0x8A92, 0x30)]
pub struct ItemAttributesPacket {
    /// Attribute ID (?) (seen only 0 or 1).
    pub id: u16,
    /// Segment ID.
    pub segment: u16,
    /// Total data size.
    pub total_size: u32,
    // data contains an ice archive that includes a "item_parameter.bin".
    /// ICE archive data segment.
    pub data: Vec<u8>,
}

/// (0x0F, 0x01) Item Pickup Request.
///
/// (C -> S) Sent when the client wants to pickup an item.
///
/// Respond with:
/// [`crate::protocol::Packet::InventoryMeseta`] (if the item is meseta),
/// [`crate::protocol::Packet::ItemPickedUp`] (if the item was actually picked up),
/// [`crate::protocol::Packet::ItemPickupResponse`]
#[cfg_attr(feature = "serde", derive(serde::Serialize, serde::Deserialize))]
#[cfg_attr(feature = "serde", serde(default))]
#[derive(Debug, Clone, Default, PartialEq, PacketReadWrite)]
#[Id(0x0F, 0x01)]
pub struct ItemPickupRequestPacket {
    /// Item drop ID.
    pub drop_id: u32,
    pub unk: u32,
}

/// (0x0F, 0x02) Item Pickup Response.
///
/// (S -> C) Sent in response to the request.
///
/// Response to:
/// [`crate::protocol::Packet::ItemPickupRequest`]
#[cfg_attr(feature = "serde", derive(serde::Serialize, serde::Deserialize))]
#[cfg_attr(feature = "serde", serde(default))]
#[derive(Debug, Clone, Default, PartialEq, PacketReadWrite)]
#[Id(0x0F, 0x02)]
pub struct ItemPickupResponsePacket {
    /// Packet receiver object (? or player, who picked up the item, unsure)
    pub target: ObjectHeader,
    /// Item drop ID.
    pub drop_id: u32,
    /// Was the item actually picked up.
    pub was_pickedup: u32,
    pub unk: u32,
}

/// (0x0F, 0x04) New Item Drop.
///
/// (S -> C) Sent when a new item drop has spawned.
///
/// Following: [`crate::protocol::Packet::ObjectSpawn`]
#[cfg_attr(feature = "serde", derive(serde::Serialize, serde::Deserialize))]
#[cfg_attr(feature = "serde", serde(default))]
#[derive(Debug, Clone, Default, PartialEq, PacketReadWrite)]
#[Id(0x0F, 0x04)]
pub struct NewItemDropPacket {
    /// Item drop object.
    pub item_obj: ObjectHeader,
    /// Item ID.
    pub item_id: ItemId,
    pub unk1: u32,
    pub unk2: u16,
    /// Drop position.
    pub pos: Position,
    pub unk3: u16,
    pub unk4: u32,
    pub unk5: u16,
    pub unk6: u32,
    /// Item drop ID.
    pub drop_id: u32,
    pub unk7: u32,
}

/// (0x0F, 0x05) Add Item To Inventory.
///
/// (S -> C) Sent when a new item is added to the inventory (e.g. picking up an item, completing an
/// emergency).
#[cfg_attr(feature = "serde", derive(serde::Serialize, serde::Deserialize))]
#[cfg_attr(feature = "serde", serde(default))]
#[derive(Debug, Clone, Default, PartialEq, PacketReadWrite)]
#[Id(0x0F, 0x05)]
pub struct AddedItemPacket {
    /// Added item data.
    pub item: Item,
    pub unk: u32,
}

/// (0x0F, 0x06) Update Inventory.
///
/// (S -> C) Sent when items in the inventory are updated in some way (e.g. discarding an item,
/// modifying the consumables amount, using an item).
#[cfg_attr(feature = "serde", derive(serde::Serialize, serde::Deserialize))]
#[cfg_attr(feature = "serde", serde(default))]
#[derive(Debug, Clone, Default, PartialEq, PacketReadWrite)]
#[Id(0x0F, 0x06)]
#[Flags(Flags {packed: true, ..Default::default()})]
#[Magic(0xAD04, 0xF3)]
pub struct UpdateInventoryPacket {
    /// Items being updated.
    pub updated: Vec<UpdatedInventoryItem>,
    pub unk: Vec<UpdatedInventoryItem>,
    pub unk2: u32,
}

/// (0x0F, 0x0C) Load Player's Equipment (broadcast).
///
/// (S -> C) Sent when player's equiped items change, when the player object is created or when map
/// changes.
#[cfg_attr(feature = "serde", derive(serde::Serialize, serde::Deserialize))]
#[cfg_attr(feature = "serde", serde(default))]
#[derive(Debug, Clone, Default, PartialEq, PacketReadWrite)]
#[Id(0x0F, 0x0C)]
#[Flags(Flags {packed: true, ..Default::default()})]
#[Magic(0xCF76, 0xB5)]
pub struct LoadEquipedPacket {
    /// Player whose equipment is loaded.
    pub player: ObjectHeader,
    /// Player's equiped items.
    pub items: Vec<EquipedItem>,
    pub unk1: u32,
    #[FixedLen(0x28)]
    pub unk2: Vec<u8>,
    #[cfg(feature = "ngs_packets")]
    #[cfg_attr(docsrs, doc(cfg(feature = "ngs_packets")))]
    #[OnlyOn(PacketType::NGS)]
    #[FixedLen(0x58)]
    pub unk3: Vec<u8>,
    #[cfg(feature = "ngs_packets")]
    #[cfg_attr(docsrs, doc(cfg(feature = "ngs_packets")))]
    #[OnlyOn(PacketType::NGS)]
    pub unk4: u32,
}

/// (0x0F, 0x0D) Load Player's Inventory.
///
/// (S -> C) Sent when the player selects the character.
///
/// Response to: [`crate::protocol::Packet::StartGame`]
#[cfg_attr(feature = "serde", derive(serde::Serialize, serde::Deserialize))]
#[cfg_attr(feature = "serde", serde(default))]
#[derive(Debug, Clone, Default, PartialEq, PacketReadWrite)]
#[Id(0x0F, 0x0D)]
#[Flags(Flags {packed: true, ..Default::default()})]
#[Magic(0x5533, 0x1)]
pub struct LoadPlayerInventoryPacket {
    /// Player object.
    pub object: ObjectHeader,
    /// Character's name.
    pub name: String,
    /// Meseta currently held.
    pub meseta: u64,
    /// Max inventory capacity.
    pub max_capacity: u32,
    /// Items in the inventory.
    pub items: Vec<Item>,
}

/// (0x0F, 0x0F) Move Items From Inventory To Storage Request.
///
/// (C -> S) Sent when the client wants to move items from inventory to storage.
///
/// Respond with: [`crate::protocol::Packet::MoveToStorage`]
#[cfg_attr(feature = "serde", derive(serde::Serialize, serde::Deserialize))]
#[cfg_attr(feature = "serde", serde(default))]
#[derive(Debug, Clone, Default, PartialEq, PacketReadWrite)]
#[Id(0x0F, 0x0F)]
#[Flags(Flags {packed: true, ..Default::default()})]
#[Magic(0x60AF, 0x97)]
pub struct MoveToStorageRequestPacket {
    /// Information about items being moved.
    pub uuids: Vec<MoveStorageItemRequest>,
}

/// (0x0F, 0x10) Move Items From Inventory To Storage.
///
/// (S -> C) Sent in response to the request.
///
/// Response to: [`crate::protocol::Packet::MoveToStorageRequest`]
#[cfg_attr(feature = "serde", derive(serde::Serialize, serde::Deserialize))]
#[cfg_attr(feature = "serde", serde(default))]
#[derive(Debug, Clone, Default, PartialEq, PacketReadWrite)]
#[Id(0x0F, 0x10)]
#[Flags(Flags {packed: true, ..Default::default()})]
#[Magic(0xE66C, 0xE2)]
pub struct MoveToStoragePacket {
    /// New item status in the players inventory.
    pub updated_inventory: Vec<UpdatedInventoryItem>,
    /// New items in storage.
    pub new_items: Vec<NewStorageItem>,
    /// Updated items in storage.
    pub updated: Vec<UpdatedItem>,
}

/// (0x0F, 0x11) Move Items From Storage To Inventory Request.
///
/// (C -> S) Sent when the client wants to move items from storage to inventory.
///
/// Respond with: [`crate::protocol::Packet::MoveToInventory`]
#[cfg_attr(feature = "serde", derive(serde::Serialize, serde::Deserialize))]
#[cfg_attr(feature = "serde", serde(default))]
#[derive(Debug, Clone, Default, PartialEq, PacketReadWrite)]
#[Id(0x0F, 0x11)]
#[Flags(Flags {packed: true, ..Default::default()})]
#[Magic(0x6C2A, 0x2D)]
pub struct MoveToInventoryRequestPacket {
    /// Information about items being moved.
    pub uuids: Vec<MoveStorageItemRequest>,
}

/// (0x0F, 0x12) Move Items From Storage To Inventory.
///
/// (S -> C) Sent in response to the request.
///
/// Response to: [`crate::protocol::Packet::MoveToInventoryRequest`]
#[cfg_attr(feature = "serde", derive(serde::Serialize, serde::Deserialize))]
#[cfg_attr(feature = "serde", serde(default))]
#[derive(Debug, Clone, Default, PartialEq, PacketReadWrite)]
#[Id(0x0F, 0x12)]
#[Flags(Flags {packed: true, ..Default::default()})]
#[Magic(0xF1E8, 0x78)]
pub struct MoveToInventoryPacket {
    /// New item status in the players storage.
    pub updated: Vec<UpdatedStorageItem>,
    /// New (or updated) items in the inventory.
    pub new_items: Vec<NewInventoryItem>,
}

/// (0x0F, 0x13) Load Player's Storages.
///
/// (S -> C) Sent when the player selects the character.
///
/// Response to: [`crate::protocol::Packet::StartGame`]
#[cfg_attr(feature = "serde", derive(serde::Serialize, serde::Deserialize))]
#[cfg_attr(feature = "serde", serde(default))]
#[derive(Debug, Clone, Default, PartialEq, PacketReadWrite)]
#[Id(0x0F, 0x13)]
#[Flags(Flags {packed: true, ..Default::default()})]
#[Magic(0x77A5, 0xC3)]
pub struct LoadStoragesPacket {
    /// Currently stored meseta.
    pub stored_meseta: u64,
    /// Information about the storages.
    pub unk1: Vec<StorageInfo>,
    /// Items in the storages.
    pub items: Vec<Item>,
    pub unk2: u32,
}

/// (0x0F, 0x14) New Inventory Meseta Amount.
///
/// (S -> C) Sent when the players held meseta amount is changed (e.g. when meseta is picked up).
#[cfg_attr(feature = "serde", derive(serde::Serialize, serde::Deserialize))]
#[cfg_attr(feature = "serde", serde(default))]
#[derive(Debug, Clone, Default, PartialEq, PacketReadWrite)]
#[Id(0x0F, 0x14)]
pub struct InventoryMesetaPacket {
    /// New meseta amount.
    pub meseta: u64,
}

/// (0x0F, 0x15) Move Meseta Request.
///
/// (C -> S) Sent when the player wants to move meseta between the inventory and the storage.
///
/// Respond with:
/// [`crate::protocol::Packet::StorageMeseta`]
/// [`crate::protocol::Packet::InventoryMeseta`]
#[cfg_attr(feature = "serde", derive(serde::Serialize, serde::Deserialize))]
#[cfg_attr(feature = "serde", serde(default))]
#[derive(Debug, Clone, Default, PartialEq, PacketReadWrite)]
#[Id(0x0F, 0x15)]
pub struct MoveMesetaPacket {
    /// Amount to move.
    pub meseta: u64,
    /// Direction to move.
    pub direction: MesetaDirection,
}

/// (0x0F, 0x16) New Storage Meseta Amount.
///
/// (S -> C) Sent when the players storage meseta amount is changed.
#[cfg_attr(feature = "serde", derive(serde::Serialize, serde::Deserialize))]
#[cfg_attr(feature = "serde", serde(default))]
#[derive(Debug, Clone, Default, PartialEq, PacketReadWrite)]
#[Id(0x0F, 0x16)]
pub struct StorageMesetaPacket {
    /// New meseta amount.
    pub meseta: u64,
}

/// (0x0F, 0x17) Discard Item Request.
///
/// (C -> S) Sent when the client wants to discard an item from the inventory.
///
/// Respond with: [`crate::protocol::Packet::UpdateInventory`]
#[cfg_attr(feature = "serde", derive(serde::Serialize, serde::Deserialize))]
#[cfg_attr(feature = "serde", serde(default))]
#[derive(Debug, Clone, Default, PartialEq, PacketReadWrite)]
#[Id(0x0F, 0x17)]
#[Flags(Flags {packed: true, ..Default::default()})]
#[Magic(0x8E9C, 0xF0)]
pub struct DiscardItemRequestPacket {
    /// UUIDs and amount of items being discarded.
    pub items: Vec<UUIDAmount>,
}

/// (0x0F, 0x18) Move Items Between Storages Request.
///
/// (C -> S) Sent when the client wants to move items between storages.
///
/// Respond with: [`crate::protocol::Packet::MoveStorages`]
#[cfg_attr(feature = "serde", derive(serde::Serialize, serde::Deserialize))]
#[cfg_attr(feature = "serde", serde(default))]
#[derive(Debug, Clone, Default, PartialEq, PacketReadWrite)]
#[Id(0x0F, 0x18)]
#[Flags(Flags {packed: true, ..Default::default()})]
#[Magic(0x145A, 0x3B)]
pub struct MoveStoragesRequestPacket {
    /// Old storage ID.
    pub old_id: u16,
    /// New storage ID.
    pub new_id: u16,
    /// Items being moved.
    pub items: Vec<UUIDAmount>,
}

/// (0x0F, 0x19) Move Items Between Storages.
///
/// (S -> C) Sent in response to the request.
///
/// Response to: [`crate::protocol::Packet::MoveStoragesRequest`]
#[cfg_attr(feature = "serde", derive(serde::Serialize, serde::Deserialize))]
#[cfg_attr(feature = "serde", serde(default))]
#[derive(Debug, Clone, Default, PartialEq, PacketReadWrite)]
#[Id(0x0F, 0x19)]
#[Flags(Flags {packed: true, ..Default::default()})]
#[Magic(0x9A17, 0x86)]
pub struct MoveStoragesPacket {
    /// New items in the receiving storage.
    pub new_items: Vec<NewStorageItem>,
    /// Updated items in the sending storage.
    pub updated_new: Vec<UpdatedStorageItem>,
    /// Updated items in the receiving storage.
    pub updated_old: Vec<UpdatedStorageItem>,
}

/// (0x0F, 0x1C) Get Item Description.
///
/// (C -> S) Sent when the client wants the items description.
///
/// Respond with: [`crate::protocol::Packet::LoadItemDescription`]
#[cfg_attr(feature = "serde", derive(serde::Serialize, serde::Deserialize))]
#[cfg_attr(feature = "serde", serde(default))]
#[derive(Debug, Clone, Default, PartialEq, PacketReadWrite)]
#[Id(0x0F, 0x1C)]
pub struct GetItemDescriptionPacket {
    /// Item ID which description is requested.
    pub item: ItemId,
}

/// (0x0F, 0x1D) Load Item Description.
///
/// (S -> C) Sent in response to the request.
///
/// Response to: [`crate::protocol::Packet::GetItemDescription`]
#[cfg_attr(feature = "serde", derive(serde::Serialize, serde::Deserialize))]
#[cfg_attr(feature = "serde", serde(default))]
#[derive(Debug, Clone, Default, PartialEq, PacketReadWrite)]
#[Id(0x0F, 0x1D)]
#[Flags(Flags {packed: true, ..Default::default()})]
#[Magic(0xB10E, 0xB2)]
pub struct LoadItemDescriptionPacket {
    pub unk1: u32,
    /// Item ID which description is requested.
    pub item: ItemId,
    /// Items description.
    pub desc: String,
}

/// (0x0F, 0x21) Change Equiped Weapon (broadcast).
///
/// (S -> C) Sent when a player changes their held weapon (e.g. switches the palette).
///
/// Response to:
/// [`crate::protocol::Packet::StartGame`]
/// [`crate::protocol::Packet::SetPalette`]
#[cfg_attr(feature = "serde", derive(serde::Serialize, serde::Deserialize))]
#[cfg_attr(feature = "serde", serde(default))]
#[derive(Debug, Clone, Default, PartialEq, PacketReadWrite)]
#[Id(0x0F, 0x21)]
pub struct EquipedWeaponPacket {
    /// Player changing the weapon.
    pub player: ObjectHeader,
    /// New weapon.
    pub item: Item,
}

/// (0x0F, 0x22) Update Storage.
///
/// (S -> C) Sent when items in the storages are updated in some way (e.g. auto item moving to
/// storage on full inventory).
#[cfg_attr(feature = "serde", derive(serde::Serialize, serde::Deserialize))]
#[cfg_attr(feature = "serde", serde(default))]
#[derive(Debug, Clone, Default, PartialEq, PacketReadWrite)]
#[Id(0x0F, 0x22)]
#[Flags(Flags {packed: true, ..Default::default()})]
#[Magic(0x4DC2, 0x2A)]
pub struct UpdateStoragePacket {
    pub unk: Vec<UpdatedStorageItem>,
    /// Already existing items being updated.
    pub updated: Vec<UpdatedStorageItem>,
    /// New items added.
    pub new_items: Vec<NewStorageItem>,
    pub unk2: u32,
    pub unk3: u64,
}

/// (0x0F, 0x25) Discard Storage Item Request.
///
/// (C -> S) Sent when the client wants to discard an item from the storage.
///
/// Respond with: [`crate::protocol::Packet::UpdateStorage`]
#[cfg_attr(feature = "serde", derive(serde::Serialize, serde::Deserialize))]
#[cfg_attr(feature = "serde", serde(default))]
#[derive(Debug, Clone, Default, PartialEq, PacketReadWrite)]
#[Id(0x0F, 0x25)]
#[Flags(Flags {packed: true, ..Default::default()})]
#[Magic(0xDEFB, 0x0B)]
pub struct DiscardStorageItemRequestPacket {
    /// Items being discarded.
    pub items: Vec<MoveStorageItemRequest>,
}

// for impl see [`LoadItemInternal`]
/// (0x0F, 0x30) Load Item Name.
///
/// (S -> C) Sent when the client sees an item for the first time since logging in.
#[cfg_attr(feature = "serde", derive(serde::Serialize, serde::Deserialize))]
#[cfg_attr(feature = "serde", serde(default))]
#[derive(Debug, Clone, Default, PartialEq)]
pub struct LoadItemPacket {
    /// Item ID - Name pairs.
    pub items: Vec<NamedId>,
}

/// (0x0F, 0x33) Learn Photon Art.
///
/// (S -> C) Sent when a player has learned a new photon art.
///
/// Following: [`crate::protocol::Packet::LoadPAs`]
#[cfg_attr(feature = "serde", derive(serde::Serialize, serde::Deserialize))]
#[cfg_attr(feature = "serde", serde(default))]
#[derive(Debug, Clone, Default, PartialEq, PacketReadWrite)]
#[Id(0x0F, 0x33)]
pub struct LearnedPAPacket {
    /// Player learning a PA.
    pub player: ObjectHeader,
    /// New PAs level.
    pub new_level: u32,
    /// PA ID.
    pub pa_id: u32,
    /// Used disc ID.
    pub item_id: ItemId,
}

/// (0x0F, 0x65) Weapon Potential List.
///
/// (S -> C) Sent when a player wants to switch a potential of an item.
#[cfg_attr(feature = "serde", derive(serde::Serialize, serde::Deserialize))]
#[cfg_attr(feature = "serde", serde(default))]
#[derive(Debug, Clone, Default, PartialEq, PacketReadWrite)]
#[Id(0x0F, 0x65)]
#[Flags(Flags {packed: true, ..Default::default()})]
#[Magic(0x4E66, 0xD3)]
pub struct PotentialListPacket {
    pub unk1: u16,
    pub unk2: u16,
    pub potential_ids: Vec<u32>,
    pub unk4: Vec<u8>,
    pub target_items: Vec<ShortItemId>,
    pub unk6: Vec<u32>,
    pub unk7: u32,
}

/// (0x0F, 0x70) Account Campaign List.
///
/// (S -> C) Sent when a player has requested a list of available account campaigns.
///
/// Respond with: [`crate::protocol::Packet::CampaignItemsRequest`]
///
/// Response to: [`crate::protocol::Packet::AccountCampaignsRequest`]
#[cfg_attr(feature = "serde", derive(serde::Serialize, serde::Deserialize))]
#[cfg_attr(feature = "serde", serde(default))]
#[derive(Debug, Clone, Default, PartialEq, PacketReadWrite)]
#[Id(0x0F, 0x70)]
#[Flags(Flags {packed: true, ..Default::default()})]
#[Magic(0x0D8C, 0x0D)]
pub struct AccountCampaignsPacket {
    pub unk1: u32,
    /// Available campaigns.
    pub campaigns: Vec<Campaign>,
}

/// (0x0F, 0x71) Campaign Item List Request.
///
/// (C -> S) Sent when a player has requested a list of items in campaigns.
///
/// Respond with: [`crate::protocol::Packet::CampaignItemList`]
///
/// Response to: [`crate::protocol::Packet::AccountCampaigns`]
#[cfg_attr(feature = "serde", derive(serde::Serialize, serde::Deserialize))]
#[cfg_attr(feature = "serde", serde(default))]
#[derive(Debug, Clone, Default, PartialEq, PacketReadWrite)]
#[Id(0x0F, 0x71)]
#[Flags(Flags {packed: true, ..Default::default()})]
#[Magic(0x934A, 0x58)]
pub struct CampaignItemsRequestPacket {
    /// Campaign IDs.
    pub ids: Vec<u32>,
}

/// (0x0F, 0x72) Campaign Item List.
///
/// (S -> C) Sent when a player has requested a list of items in campaigns.
///
/// Response to: [`crate::protocol::Packet::CampaignItemsRequest`]
#[cfg_attr(feature = "serde", derive(serde::Serialize, serde::Deserialize))]
#[cfg_attr(feature = "serde", serde(default))]
#[derive(Debug, Clone, Default, PartialEq, PacketReadWrite)]
#[Id(0x0F, 0x72)]
#[Flags(Flags {packed: true, ..Default::default()})]
#[Magic(0x1908, 0xA3)]
pub struct CampaignItemListPacket {
    pub unk1: u32,
    /// Campaign items.
    pub items: Vec<CampaignItemDefinition>,
}

/// (0x0F, 0x73) Receive Campaign Rewards Request.
///
/// (C -> S) Sent when a player wants to receive a campaign reward.
///
/// Respond with: (0x0F, 0x74)
#[cfg_attr(feature = "serde", derive(serde::Serialize, serde::Deserialize))]
#[cfg_attr(feature = "serde", serde(default))]
#[derive(Debug, Clone, Default, PartialEq, PacketReadWrite)]
#[Id(0x0F, 0x73)]
pub struct ReceiveCampaignRequestPacket {
    /// Campaign ID.
    pub id: u32,
}

/// (0x0F, 0x9C) Unknown.
///
/// (S -> C)
#[cfg_attr(feature = "serde", derive(serde::Serialize, serde::Deserialize))]
#[cfg_attr(feature = "serde", serde(default))]
#[derive(Debug, Clone, Default, PartialEq, PacketReadWrite)]
#[Id(0x0F, 0x9C)]
#[Flags(Flags {packed: true, ..Default::default()})]
#[Magic(0xA25, 0xF6)]
pub struct Unk0F9CPacket {
    pub ids: Vec<Unk0f9c>,
}

/// (0x0F, 0xBC) Change Player's Current Palette (broadcast).
///
/// (S -> C) Sent when a player has switched their palette.
///
/// Response to: [`crate::protocol::Packet::SetPalette`]
#[cfg_attr(feature = "serde", derive(serde::Serialize, serde::Deserialize))]
#[cfg_attr(feature = "serde", serde(default))]
#[derive(Debug, Clone, Default, PartialEq, PacketReadWrite)]
#[Id(0x0F, 0xBC)]
pub struct ChangeWeaponPalettePacket {
    /// Player switching the palette.
    pub player: ObjectHeader,
    #[FixedLen(0x12)]
    pub unk: Vec<u16>,
    /// New palette ID.
    #[SeekAfter(0x4)]
    pub cur_palette: u32,
}

/// (0x0F, 0xDF) Load Player's Material Storage.
///
/// (S -> C) Sent when the player selects the character.
///
/// Response to: [`crate::protocol::Packet::StartGame`]
#[cfg_attr(feature = "serde", derive(serde::Serialize, serde::Deserialize))]
#[cfg_attr(feature = "serde", serde(default))]
#[derive(Debug, Clone, Default, PartialEq, PacketReadWrite)]
#[Id(0x0F, 0xDF)]
#[Flags(Flags {packed: true, ..Default::default()})]
#[Magic(0xAC9, 0x9F)]
pub struct LoadMaterialStoragePacket {
    pub player_id: u32,
    /// Items in the material storage.
    pub items: Vec<MaterialStorageItem>,
    /// Info about the material storage.
    pub info: StorageInfo,
}

/// (0x0F, 0xE0) Move Item From Inventory To Material Storage Request.
///
/// (C -> S) Sent when the player wants to move items from the inventory to the material storage.
///
/// Respond with: [`crate::protocol::Packet::MoveToMatStorage`]
#[cfg_attr(feature = "serde", derive(serde::Serialize, serde::Deserialize))]
#[cfg_attr(feature = "serde", serde(default))]
#[derive(Debug, Clone, Default, PartialEq, PacketReadWrite)]
#[Id(0x0F, 0xE0)]
#[Flags(Flags {packed: true, ..Default::default()})]
#[Magic(0x9087, 0xEA)]
pub struct MoveToMatStorageRequestPacket {
    /// Information about items being moved.
    pub items: Vec<MaterialStorageItem>,
}

/// (0x0F, 0xE1) Move Item From Inventory To Material Storage.
///
/// (S -> C) Sent in response to the request.
///
/// Response to: [`crate::protocol::Packet::MoveToMatStorageRequest`]
#[cfg_attr(feature = "serde", derive(serde::Serialize, serde::Deserialize))]
#[cfg_attr(feature = "serde", serde(default))]
#[derive(Debug, Clone, Default, PartialEq, PacketReadWrite)]
#[Id(0x0F, 0xE1)]
#[Flags(Flags {packed: true, ..Default::default()})]
#[Magic(0x1644, 0x35)]
pub struct MoveToMatStoragePacket {
    /// Items updated in the inventory.
    pub updated_inventory: Vec<UpdatedInventoryItem>,
    /// Items updated in the material storage.
    pub items: Vec<MaterialStorageItem>,
}

/// (0x0F, 0xE2) Move Item From Material Storage To Inventory Request.
///
/// (C -> S) Sent when the player wants to move items from the material storage to the inventory.
///
/// Respond with: [`crate::protocol::Packet::MoveFromMatStorage`]
#[cfg_attr(feature = "serde", derive(serde::Serialize, serde::Deserialize))]
#[cfg_attr(feature = "serde", serde(default))]
#[derive(Debug, Clone, Default, PartialEq, PacketReadWrite)]
#[Id(0x0F, 0xE2)]
#[Flags(Flags {packed: true, ..Default::default()})]
#[Magic(0x9C02, 0x80)]
pub struct MoveFromMatStorageRequestPacket {
    /// Information about items being moved.
    pub items: Vec<MaterialStorageItem>,
}

/// (0x0F, 0xE3) Move Item From Material Storage To Inventory.
///
/// (S -> C) Sent in response to the request.
///
/// Response to: [`crate::protocol::Packet::MoveFromMatStorageRequest`]
#[cfg_attr(feature = "serde", derive(serde::Serialize, serde::Deserialize))]
#[cfg_attr(feature = "serde", serde(default))]
#[derive(Debug, Clone, Default, PartialEq, PacketReadWrite)]
#[Id(0x0F, 0xE3)]
#[Flags(Flags {packed: true, ..Default::default()})]
#[Magic(0x21C0, 0xCB)]
pub struct MoveFromMatStoragePacket {
    /// Items updated in the material storage.
    pub mat_items: Vec<MaterialStorageItem>,
    /// Items updated in the inventory.
    pub new_items: Vec<NewInventoryItem>,
}

/// (0x0F, 0xE8) Move Item From Material Storage To Storage Request.
///
/// (C -> S) Sent when the player wants to move items from the material storage to the storage.
///
/// Respond with: [`crate::protocol::Packet::MoveMSToStorage`]
#[cfg_attr(feature = "serde", derive(serde::Serialize, serde::Deserialize))]
#[cfg_attr(feature = "serde", serde(default))]
#[derive(Debug, Clone, Default, PartialEq, PacketReadWrite)]
#[Id(0x0F, 0xE8)]
#[Flags(Flags {packed: true, ..Default::default()})]
#[Magic(0xBE74, 0x43)]
pub struct MoveMSToStorageRequestPacket {
    /// New storage ID.
    pub storage_id: u32,
    /// Information about items being moved.
    pub items: Vec<MaterialStorageItem>,
}

/// (0x0F, 0xE9) Move Item From Material Storage To Storage.
///
/// (S -> C) Sent in response to the request.
///
/// Response to: [`crate::protocol::Packet::MoveMSToStorageRequest`]
#[cfg_attr(feature = "serde", derive(serde::Serialize, serde::Deserialize))]
#[cfg_attr(feature = "serde", serde(default))]
#[derive(Debug, Clone, Default, PartialEq, PacketReadWrite)]
#[Id(0x0F, 0xE9)]
#[Flags(Flags {packed: true, ..Default::default()})]
#[Magic(0x4432, 0x8E)]
pub struct MoveMSToStoragePacket {
    /// Items updated in the material storage.
    pub mat_items: Vec<MaterialStorageItem>,
    /// New items in the storage.
    pub new_items: Vec<NewStorageItem>,
    /// Items updated in the storage.
    pub updated: Vec<UpdatedStorageItem>,
}

/// (0x0F, 0xEF) Unknown.
///
/// (S -> C)
#[cfg_attr(feature = "serde", derive(serde::Serialize, serde::Deserialize))]
#[cfg_attr(feature = "serde", serde(default))]
#[derive(Debug, Clone, Default, PartialEq, PacketReadWrite)]
#[Id(0x0F, 0xEF)]
#[Flags(Flags {packed: true, ..Default::default()})]
#[Magic(0x66A4, 0x51)]
pub struct Unk0FEFPacket {
    pub ids: Vec<ItemId>,
}

/// (0x0F, 0xFC) Unknown.
///
/// (S -> C)
#[cfg_attr(feature = "serde", derive(serde::Serialize, serde::Deserialize))]
#[cfg_attr(feature = "serde", serde(default))]
#[derive(Debug, Clone, Default, PartialEq, PacketReadWrite)]
#[Id(0x0F, 0xFC)]
#[Flags(Flags {packed: true, ..Default::default()})]
#[Magic(0x3145, 0x21)]
pub struct Unk0FFCPacket {
    pub ids: Vec<Unk0ffc>,
    pub unk: u32,
}

// ----------------------------------------------------------------
// Internal structs
// ----------------------------------------------------------------

// 0x0F, 0x30
#[cfg_attr(feature = "serde", derive(serde::Serialize, serde::Deserialize))]
#[cfg_attr(feature = "serde", serde(default))]
#[derive(Debug, Clone, Default, PartialEq, PacketReadWrite)]
#[Id(0x0F, 0x30)]
#[Flags(Flags {packed: true, ..Default::default()})]
#[Magic(0x9E22, 0x46)]
struct LoadItemInternal {
    ids: Vec<ItemId>,
    names: String,
    name_length: Vec<u8>,
}

// ----------------------------------------------------------------
// Additional structs
// ----------------------------------------------------------------

/// Item ID with a name.
#[cfg_attr(feature = "serde", derive(serde::Serialize, serde::Deserialize))]
#[cfg_attr(feature = "serde", serde(default))]
#[derive(Debug, Default, Clone, PartialEq)]
pub struct NamedId {
    /// Items name.
    pub name: String,
    /// Items ID.
    #[cfg_attr(feature = "serde", serde(flatten))]
    pub id: ItemId,
}

/// In game item.
#[cfg_attr(feature = "serde", derive(serde::Serialize, serde::Deserialize))]
#[cfg_attr(feature = "serde", serde(default))]
#[derive(Debug, Default, Clone, PartialEq)]
pub struct Item {
    /// Items UUID.
    pub uuid: u64,
    /// Items ID.
    #[cfg_attr(feature = "serde", serde(flatten))]
    pub id: ItemId,
    /// Items data.
    pub data: ItemType,

    /// Extra NGS data.
    #[cfg(feature = "ngs_packets")]
    #[cfg_attr(docsrs, doc(cfg(feature = "ngs_packets")))]
    pub unk: [u16; 12],
}

/// Items UUID and amount.
#[cfg_attr(feature = "serde", derive(serde::Serialize, serde::Deserialize))]
#[cfg_attr(feature = "serde", serde(default))]
#[derive(Debug, Default, Clone, PartialEq, HelperReadWrite)]
pub struct UUIDAmount {
    /// Items UUID.
    pub uuid: u64,
    /// Items amount.
    pub amount: u16,
    pub unk: u16,
}

/// Player equiped item.
#[cfg_attr(feature = "serde", derive(serde::Serialize, serde::Deserialize))]
#[cfg_attr(feature = "serde", serde(default))]
#[derive(Debug, Default, Clone, PartialEq, HelperReadWrite)]
pub struct EquipedItem {
    pub item: Item,
    pub unk: u32,
}

/// Moved item to/from storage.
#[cfg_attr(feature = "serde", derive(serde::Serialize, serde::Deserialize))]
#[cfg_attr(feature = "serde", serde(default))]
#[derive(Debug, Default, Clone, PartialEq, HelperReadWrite)]
pub struct MoveStorageItemRequest {
    /// Items UUID.
    pub uuid: u64,
    /// Items amount.
    pub amount: u8,
    pub unk: u8,
    /// Current items storage ID.
    pub storage_id: u16,
}

/// New item in the storage.
#[cfg_attr(feature = "serde", derive(serde::Serialize, serde::Deserialize))]
#[cfg_attr(feature = "serde", serde(default))]
#[derive(Debug, Default, Clone, PartialEq, HelperReadWrite)]
pub struct NewStorageItem {
    pub item: Item,
    /// New items storage ID.
    pub storage_id: u32,
}

/// New item in the inventory.
#[cfg_attr(feature = "serde", derive(serde::Serialize, serde::Deserialize))]
#[cfg_attr(feature = "serde", serde(default))]
#[derive(Debug, Default, Clone, PartialEq, HelperReadWrite)]
pub struct NewInventoryItem {
    pub item: Item,
    /// Items amount added.
    pub amount: u16,
    /// Is the item actually new.
    pub is_new: u16,
}

/// Updated storage item.
#[cfg_attr(feature = "serde", derive(serde::Serialize, serde::Deserialize))]
#[cfg_attr(feature = "serde", serde(default))]
#[derive(Debug, Default, Clone, PartialEq, HelperReadWrite)]
pub struct UpdatedItem {
    /// Items UUID.
    pub uuid: u64,
    /// New items amount.
    pub new_amount: u32,
    /// Items storage ID.
    pub storage_id: u32,
}

/// Updated inventory item.
#[cfg_attr(feature = "serde", derive(serde::Serialize, serde::Deserialize))]
#[cfg_attr(feature = "serde", serde(default))]
#[derive(Debug, Default, Clone, PartialEq, HelperReadWrite)]
pub struct UpdatedInventoryItem {
    /// Items UUID.
    pub uuid: u64,
    /// New items amount.
    pub new_amount: u16,
    /// Amount moved/deleted.
    pub moved: u16,
}

/// Updated storage item.
#[cfg_attr(feature = "serde", derive(serde::Serialize, serde::Deserialize))]
#[cfg_attr(feature = "serde", serde(default))]
#[derive(Debug, Default, Clone, PartialEq, HelperReadWrite)]
pub struct UpdatedStorageItem {
    /// Items UUID.
    pub uuid: u64,
    /// New items amount.
    pub new_amount: u16,
    /// Amount moved/deleted.
    pub moved: u16,
    /// Items storage ID.
    pub storage_id: u32,
}

/// Item types.
#[cfg_attr(feature = "serde", derive(serde::Serialize, serde::Deserialize))]
#[derive(Debug, Clone, PartialEq)]
pub enum ItemType {
    Weapon(WeaponItem),
    Clothing(ClothingItem),
    Consumable(ConsumableItem),
    Camo(CamoItem),
    Unit(UnitItem),
    Unknown(Vec<u8>),
    // NGS Options
    #[cfg(feature = "ngs_packets")]
    #[cfg_attr(docsrs, doc(cfg(feature = "ngs_packets")))]
    WeaponNGS(WeaponItemNGS),
    #[cfg(feature = "ngs_packets")]
    #[cfg_attr(docsrs, doc(cfg(feature = "ngs_packets")))]
    ClothingNGS(ClothingNGSItem),
    #[cfg(feature = "ngs_packets")]
    #[cfg_attr(docsrs, doc(cfg(feature = "ngs_packets")))]
    ConsumableNGS(ConsumableNGSItem),
    #[cfg(feature = "ngs_packets")]
    #[cfg_attr(docsrs, doc(cfg(feature = "ngs_packets")))]
    CamoNGS(CamoNGSItem),
    #[cfg(feature = "ngs_packets")]
    #[cfg_attr(docsrs, doc(cfg(feature = "ngs_packets")))]
    UnitNGS(UnitItemNGS),
    #[cfg(feature = "ngs_packets")]
    #[cfg_attr(docsrs, doc(cfg(feature = "ngs_packets")))]
    UnknownNGS(Vec<u8>),
}

/// Weapon type item data.
#[cfg_attr(feature = "serde", derive(serde::Serialize, serde::Deserialize))]
#[cfg_attr(feature = "serde", serde(default))]
#[derive(Debug, Default, Clone, PartialEq, HelperReadWrite)]
pub struct WeaponItem {
    /// Item flags.
    pub flags: u8,
    /// Item element.
    pub element: u8,
    /// Item force.
    pub force: u8,
    pub grind: u8,
    pub grind_percent: u8,
    pub unk1: u8,
    pub unk2: u16,
    /// Item affix IDs.
    pub affixes: [u16; 8],
    /// Item potential.
    pub potential: u32,
    pub unk3: u8,
    pub unk4: u8,
    pub unk5: u16,
    pub unk6: u32,
    pub unk7: u32,
}

/// NGS Weapon type item data.
#[cfg(feature = "ngs_packets")]
#[cfg_attr(docsrs, doc(cfg(feature = "ngs_packets")))]
#[cfg_attr(feature = "serde", derive(serde::Serialize, serde::Deserialize))]
#[cfg_attr(feature = "serde", serde(default))]
#[derive(Debug, Default, Clone, PartialEq, HelperReadWrite)]
pub struct WeaponItemNGS {
    /// Item flags.
    pub flags: u8,
    /// Item element.
    pub element: u8,
    /// Item force.
    pub force: u8,
    pub grind: u8,
    pub grind_percent: u8,
    pub unk1: u8,
    pub unk2: u16,
    /// Item affix IDs.
    pub affixes: [u32; 8],
    /// Item potential.
    pub potential: u32,
    pub unk3: u8,
    pub unk4: u8,
    pub unk5: u16,
    pub unk6: u32,
    pub unk7: u32,
}

/// Unit type item data.
#[cfg_attr(feature = "serde", derive(serde::Serialize, serde::Deserialize))]
#[cfg_attr(feature = "serde", serde(default))]
#[derive(Debug, Default, Clone, PartialEq, HelperReadWrite)]
pub struct UnitItem {
    /// Item flags.
    pub flags: u8,
    /// Item enhancement level.
    pub enh_level: u8,
    /// Item enhancement percentage.
    pub enh_percent: u8,
    pub unk1: u8,
    /// Item affix IDs (ranging from 0 to 4095).
    #[ManualRW(read_packed_affixes, write_packed_affixes)]
    pub affixes: [u16; 8],
    /// Item potential.
    #[SeekAfter(0x7)]
    pub potential: u32,
    pub unk2: [u8; 4],
    #[Seek(1)]
    pub unk3: u32,
    pub unk4: u16,
    pub unk5: u16,
}

/// NGS Unit type item data.
#[cfg(feature = "ngs_packets")]
#[cfg_attr(docsrs, doc(cfg(feature = "ngs_packets")))]
#[cfg_attr(feature = "serde", derive(serde::Serialize, serde::Deserialize))]
#[cfg_attr(feature = "serde", serde(default))]
#[derive(Debug, Default, Clone, PartialEq, HelperReadWrite)]
pub struct UnitItemNGS {
    /// Item flags.
    pub flags: u8,
    /// Item enhancement level.
    pub enh_level: u8,
    /// Item enhancement percentage.
    pub enh_percent: u8,
    pub unk1: u8,
    /// Item affix IDs.
    pub affixes: [u32; 8],
    /// Item potential.
    #[SeekAfter(0x6)]
    pub potential: u32,
    pub unk: [u8; 0xA],
}

/// Clothing type item data.
#[cfg_attr(feature = "serde", derive(serde::Serialize, serde::Deserialize))]
#[cfg_attr(feature = "serde", serde(default))]
#[derive(Debug, Default, Clone, PartialEq, HelperReadWrite)]
pub struct ClothingItem {
    /// Item flags.
    pub flags: u16,
    /// Clothing color (if applicable).
    #[SeekAfter(0x14)]
    pub color: HSVColor,
    #[SeekAfter(0xA)]
    pub unk1: u16,
}

/// NGS Clothing type item data.
#[cfg(feature = "ngs_packets")]
#[cfg_attr(docsrs, doc(cfg(feature = "ngs_packets")))]
#[cfg_attr(feature = "serde", derive(serde::Serialize, serde::Deserialize))]
#[cfg_attr(feature = "serde", serde(default))]
#[derive(Debug, Default, Clone, PartialEq, HelperReadWrite)]
pub struct ClothingNGSItem {
    /// Item flags.
    pub flags: u16,
    /// Clothing color (if applicable).
    pub color: HSVColor,
    /// Clothing red color (if applicable).
    pub r_color: u8,
    /// Clothing green color (if applicable).
    pub g_color: u8,
    /// Clothing blue color (if applicable).
    pub b_color: u8,
    pub unk1: [u8; 4],
    #[Seek(0x5)]
    pub unk2: [u8; 3],
    #[SeekAfter(0x20)]
    pub unk3: u8,
}

/// Consumable type item data.
#[cfg_attr(feature = "serde", derive(serde::Serialize, serde::Deserialize))]
#[cfg_attr(feature = "serde", serde(default))]
#[derive(Debug, Default, Clone, PartialEq, HelperReadWrite)]
pub struct ConsumableItem {
    /// Item flags.
    pub flags: u16,
    /// Item amount.
    #[SeekAfter(0x24)]
    pub amount: u16,
}

/// NGS Consumable type item data.
#[cfg(feature = "ngs_packets")]
#[cfg_attr(docsrs, doc(cfg(feature = "ngs_packets")))]
#[cfg_attr(feature = "serde", derive(serde::Serialize, serde::Deserialize))]
#[cfg_attr(feature = "serde", serde(default))]
#[derive(Debug, Default, Clone, PartialEq, HelperReadWrite)]
pub struct ConsumableNGSItem {
    /// Item flags.
    pub flags: u16,
    /// Item amount.
    #[SeekAfter(0x34)]
    pub amount: u16,
}

/// Camouflage type item data.
#[cfg_attr(feature = "serde", derive(serde::Serialize, serde::Deserialize))]
#[cfg_attr(feature = "serde", serde(default))]
#[derive(Debug, Default, Clone, PartialEq, HelperReadWrite)]
pub struct CamoItem {
    pub unk1: u8,
    pub unk2: u8,
    pub unk3: u8,
    #[SeekAfter(0x24)]
    pub unk4: u8,
}

/// NGS Camouflage type item data.
#[cfg(feature = "ngs_packets")]
#[cfg_attr(docsrs, doc(cfg(feature = "ngs_packets")))]
#[cfg_attr(feature = "serde", derive(serde::Serialize, serde::Deserialize))]
#[cfg_attr(feature = "serde", serde(default))]
#[derive(Debug, Default, Clone, PartialEq, HelperReadWrite)]
pub struct CamoNGSItem {
    pub unk1: u8,
    pub unk2: u8,
    pub unk3: u8,
    #[SeekAfter(0x34)]
    pub unk4: u8,
}

/// Item ID.
#[cfg_attr(feature = "serde", derive(serde::Serialize, serde::Deserialize))]
#[cfg_attr(feature = "serde", serde(default))]
#[derive(Debug, Default, Copy, Clone, PartialEq, HelperReadWrite)]
pub struct ItemId {
    /// Item type.
    pub item_type: u16,
    /// Item category.
    pub id: u16,
    /// Item ID after appraisal.
    pub unk3: u16,
    /// Item ID.
    pub subid: u16,
}

/// Short item ID.
#[cfg_attr(feature = "serde", derive(serde::Serialize, serde::Deserialize))]
#[cfg_attr(feature = "serde", serde(default))]
#[derive(Debug, Default, Copy, Clone, PartialEq, HelperReadWrite)]
pub struct ShortItemId {
    /// Item type.
    pub item_type: u8,
    /// Item category.
    pub id: u8,
    /// Item ID.
    pub subid: u16,
}

/// Campaign definition.
#[cfg_attr(feature = "serde", derive(serde::Serialize, serde::Deserialize))]
#[cfg_attr(feature = "serde", serde(default))]
#[derive(Debug, Default, Clone, PartialEq, HelperReadWrite)]
pub struct Campaign {
    /// Campaign ID.
    pub id: u32,
    /// Start timestamp.
    pub start_date: Duration,
    /// End timestamp.
    pub end_date: Duration,
<<<<<<< HEAD
    #[FixedLen(0x3E)]
    pub title: String,
    #[FixedLen(0x102)]
=======
    /// Campaign title.
    #[FixedStr(0x3E)]
    pub title: String,
    /// Campaign conditions (description).
    #[FixedStr(0x102)]
>>>>>>> 6981cda2
    pub conditions: String,
}

/// Campaign item list definition.
#[cfg_attr(feature = "serde", derive(serde::Serialize, serde::Deserialize))]
#[cfg_attr(feature = "serde", serde(default))]
#[derive(Debug, Default, Clone, PartialEq, HelperReadWrite)]
pub struct CampaignItemDefinition {
    /// Campaign ID.
    pub campaign_id: u32,
    /// Number of items in the following array.
    pub item_amount: u32,
    /// Campaign items.
    pub items: [CampaignItem; 8],
}

/// Campaign item definition.
#[cfg_attr(feature = "serde", derive(serde::Serialize, serde::Deserialize))]
#[cfg_attr(feature = "serde", serde(default))]
#[derive(Debug, Default, Copy, Clone, PartialEq, HelperReadWrite)]
pub struct CampaignItem {
    /// Item ID.
    pub id: ItemId,
    /// Item amount.
    pub amount: u32,
    pub unk: u32,
}

/// Storage information.
#[cfg_attr(feature = "serde", derive(serde::Serialize, serde::Deserialize))]
#[cfg_attr(feature = "serde", serde(default))]
#[derive(Debug, Default, Clone, PartialEq, HelperReadWrite)]
pub struct StorageInfo {
    /// Total space in the storage.
    pub total_space: u32,
    /// Used space in the storage.
    pub used_space: u32,
    /// Storage ID.
    pub storage_id: u8,
    /// Storage type (?).
    pub storage_type: u8,
    /// Is the storage locked (?).
    pub is_locked: u8,
    /// Is the storage enabled (?).
    pub is_enabled: u8,
}

#[cfg_attr(feature = "serde", derive(serde::Serialize, serde::Deserialize))]
#[cfg_attr(feature = "serde", serde(default))]
#[derive(Debug, Default, Clone, PartialEq, HelperReadWrite)]
pub struct Unk0f9c {
    pub unk1: u16,
    pub unk2: u16,
    pub unk3: u16,
    pub unk4: u16,
    pub unk5: u32,
}

/// Material storage item definition.
#[cfg_attr(feature = "serde", derive(serde::Serialize, serde::Deserialize))]
#[cfg_attr(feature = "serde", serde(default))]
#[derive(Debug, Default, Clone, PartialEq, HelperReadWrite)]
pub struct MaterialStorageItem {
    /// Item category.
    pub id: u16,
    /// Item ID.
    pub subid: u16,
    /// Item amount.
    pub amount: u16,
    pub unk4: u16,
}

#[cfg_attr(feature = "serde", derive(serde::Serialize, serde::Deserialize))]
#[cfg_attr(feature = "serde", serde(default))]
#[derive(Debug, Default, Clone, PartialEq, HelperReadWrite)]
pub struct Unk0ffc {
    pub unk1: u16,
    pub unk2: u16,
    pub unk3: u16,
    pub unk4: u16,
}

/// Meseta transfer direction (for [`MoveMesetaPacket`]).
#[cfg_attr(feature = "serde", derive(serde::Serialize, serde::Deserialize))]
#[derive(Debug, Default, Clone, Copy, PartialEq, HelperReadWrite)]
#[repr(u32)]
pub enum MesetaDirection {
    /// Meseta is moved Inventory -> Storage.
    #[default]
    #[Read_default]
    ToStorage = 1,
    /// Meseta is moved Storage -> Inventory.
    ToInventory,
}

// ----------------------------------------------------------------
// Read/Write implementations
// ----------------------------------------------------------------

impl PacketReadWrite for LoadItemPacket {
    fn read(
        reader: &mut (impl std::io::Read + std::io::Seek),
        flags: &super::Flags,
        packet_type: PacketType,
    ) -> std::io::Result<Self> {
        let packet = LoadItemInternal::read(reader, flags, packet_type)?;
        let mut names = packet.names.chars();
        let mut items = vec![];
        for (id, name_length) in packet.ids.into_iter().zip(packet.name_length.into_iter()) {
            let name = names.by_ref().take(name_length as usize).collect();
            items.push(NamedId { name, id });
        }
        Ok(Self { items })
    }

    fn write(&self, packet_type: PacketType) -> std::io::Result<Vec<u8>> {
        let mut names = String::new();
        let mut name_length = vec![];
        let mut ids = vec![];
        for item in self.items.iter() {
            name_length.push(item.name.chars().count() as u8);
            names.push_str(&item.name);
            ids.push(item.id);
        }
        LoadItemInternal {
            ids,
            names,
            name_length,
        }
        .write(packet_type)
    }
}

impl HelperReadWrite for Item {
    fn read(
        reader: &mut (impl std::io::Read + std::io::Seek),
        packet_type: PacketType,
        xor: u32,
        sub: u32,
    ) -> std::io::Result<Self> {
        let uuid = reader.read_u64::<LittleEndian>()?;
        let unk5 = ItemId::read(reader, packet_type, xor, sub)?;
        let unk6 = ItemType::read(reader, &unk5, packet_type)?;
        #[cfg(feature = "ngs_packets")]
        let unk = match packet_type {
            PacketType::NGS => {
                let mut data = [0u16; 12];
                for byte in data.iter_mut() {
                    *byte = reader.read_u16::<LittleEndian>()?;
                }
                data
            }
            _ => [0u16; 12],
        };
        Ok(Self {
            uuid,
            id: unk5,
            data: unk6,
            #[cfg(feature = "ngs_packets")]
            unk,
        })
    }
    fn write(
        &self,
        writer: &mut impl std::io::Write,
        packet_type: PacketType,
        xor: u32,
        sub: u32,
    ) -> std::io::Result<()> {
        writer.write_u64::<LittleEndian>(self.uuid)?;
        self.id.write(writer, packet_type, xor, sub)?;
        self.data.write(writer, packet_type)?;
        #[cfg(feature = "ngs_packets")]
        if packet_type == PacketType::NGS {
            for byte in self.unk {
                writer.write_u16::<LittleEndian>(byte)?;
            }
        }
        Ok(())
    }
}

impl ItemType {
    pub(crate) fn read(
        reader: &mut (impl std::io::Read + std::io::Seek),
        item: &ItemId,
        packet_type: PacketType,
    ) -> std::io::Result<Self> {
        Ok(match (item.item_type, packet_type) {
            #[cfg(feature = "ngs_packets")]
            (1, PacketType::NGS) => {
                Self::WeaponNGS(WeaponItemNGS::read(reader, packet_type, 0, 0)?)
            }
            #[cfg(feature = "ngs_packets")]
            (2, PacketType::NGS) => {
                Self::ClothingNGS(ClothingNGSItem::read(reader, packet_type, 0, 0)?)
            }
            #[cfg(feature = "ngs_packets")]
            (3, PacketType::NGS) => {
                Self::ConsumableNGS(ConsumableNGSItem::read(reader, packet_type, 0, 0)?)
            }
            #[cfg(feature = "ngs_packets")]
            (5, PacketType::NGS) => Self::UnitNGS(UnitItemNGS::read(reader, packet_type, 0, 0)?),
            #[cfg(feature = "ngs_packets")]
            (10, PacketType::NGS) => Self::CamoNGS(CamoNGSItem::read(reader, packet_type, 0, 0)?),
            #[cfg(feature = "ngs_packets")]
            (_, PacketType::NGS) => Self::UnknownNGS({
                let mut tmp = [0u8; 0x38];
                reader.read_exact(&mut tmp)?;
                tmp.into()
            }),
            (1, _) => Self::Weapon(WeaponItem::read(reader, packet_type, 0, 0)?),
            (2, _) => Self::Clothing(ClothingItem::read(reader, packet_type, 0, 0)?),
            (3, _) => Self::Consumable(ConsumableItem::read(reader, packet_type, 0, 0)?),
            (5, _) => Self::Unit(UnitItem::read(reader, packet_type, 0, 0)?),
            (10, _) => Self::Camo(CamoItem::read(reader, packet_type, 0, 0)?),
            _ => Self::Unknown({
                let mut tmp = [0u8; 0x28];
                reader.read_exact(&mut tmp)?;
                tmp.into()
            }),
        })
    }
    pub(crate) fn write(
        &self,
        writer: &mut impl std::io::Write,
        packet_type: PacketType,
    ) -> std::io::Result<()> {
        match self {
            Self::Weapon(x) => x.write(writer, packet_type, 0, 0)?,
            Self::Clothing(x) => x.write(writer, packet_type, 0, 0)?,
            Self::Consumable(x) => x.write(writer, packet_type, 0, 0)?,
            Self::Camo(x) => x.write(writer, packet_type, 0, 0)?,
            Self::Unit(x) => x.write(writer, packet_type, 0, 0)?,
            Self::Unknown(x) => {
                let mut data = x.to_vec();
                data.resize(0x28, 0);
                writer.write_all(&data)?
            }
            #[cfg(feature = "ngs_packets")]
            Self::WeaponNGS(x) => x.write(writer, packet_type, 0, 0)?,
            #[cfg(feature = "ngs_packets")]
            Self::ClothingNGS(x) => x.write(writer, packet_type, 0, 0)?,
            #[cfg(feature = "ngs_packets")]
            Self::ConsumableNGS(x) => x.write(writer, packet_type, 0, 0)?,
            #[cfg(feature = "ngs_packets")]
            Self::CamoNGS(x) => x.write(writer, packet_type, 0, 0)?,
            #[cfg(feature = "ngs_packets")]
            Self::UnitNGS(x) => x.write(writer, packet_type, 0, 0)?,
            #[cfg(feature = "ngs_packets")]
            Self::UnknownNGS(x) => {
                let mut data = x.to_vec();
                data.resize(0x38, 0);
                writer.write_all(&data)?
            }
        }
        Ok(())
    }
}

fn read_packed_affixes(
    reader: &mut (impl std::io::Read + std::io::Seek),
    _: PacketType,
    _: u32,
    _: u32,
) -> std::io::Result<[u16; 8]> {
    let mut packed = [0u8; 12];
    let mut affixes = vec![];
    reader.read_exact(&mut packed)?;
    for i in 0..4 {
        let affix_1 = u16::from_le_bytes([packed[i * 3], (packed[i * 3 + 2] & 0xF0) >> 4]);
        let affix_2 = u16::from_le_bytes([packed[i * 3 + 1], (packed[i * 3 + 2] & 0xF)]);
        affixes.push(affix_1);
        affixes.push(affix_2);
    }
    Ok(affixes.try_into().unwrap())
}

fn write_packed_affixes(
    affixes: &[u16; 8],
    writer: &mut impl std::io::Write,
    _: PacketType,
    _: u32,
    _: u32,
) -> std::io::Result<()> {
    let mut packed = vec![];
    for i in 0..4 {
        let affix_1 = affixes[i * 2].to_le_bytes();
        let affix_2 = affixes[i * 2 + 1].to_le_bytes();
        packed.push(affix_1[0]);
        packed.push(affix_2[0]);
        let packed_int = (affix_1[1] << 4 & 0xF0) | (affix_2[1] & 0xF);
        packed.push(packed_int);
    }
    writer.write_all(&packed)?;
    Ok(())
}

// ----------------------------------------------------------------
// Default implementations
// ----------------------------------------------------------------

impl Default for ItemType {
    fn default() -> Self {
        Self::Weapon(Default::default())
    }
}<|MERGE_RESOLUTION|>--- conflicted
+++ resolved
@@ -1174,17 +1174,11 @@
     pub start_date: Duration,
     /// End timestamp.
     pub end_date: Duration,
-<<<<<<< HEAD
+    /// Campaign title.
     #[FixedLen(0x3E)]
     pub title: String,
+    /// Campaign conditions (description).
     #[FixedLen(0x102)]
-=======
-    /// Campaign title.
-    #[FixedStr(0x3E)]
-    pub title: String,
-    /// Campaign conditions (description).
-    #[FixedStr(0x102)]
->>>>>>> 6981cda2
     pub conditions: String,
 }
 
