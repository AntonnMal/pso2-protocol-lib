//! Friend related packets. \[0x18\]
use super::{HelperReadWrite, PacketReadWrite};
use std::time::Duration;

// ----------------------------------------------------------------
// Friend packets
// ----------------------------------------------------------------

/// (0x18, 0x14) Friend List Request.
///
/// (C -> S) Sent when a client wants a friend list.
///
/// Respond with: [`crate::protocol::Packet::FriendList`]
#[cfg_attr(feature = "serde", derive(serde::Serialize, serde::Deserialize))]
#[cfg_attr(feature = "serde", serde(default))]
#[derive(Debug, Clone, Default, PartialEq, PacketReadWrite)]
#[Id(0x18, 0x14)]
pub struct FriendListRequestPacket {
    pub unk: u32,
}

/// (0x18, 0x15) Friend List.
///
/// (S -> C) Sent in response to a request.
///
/// Response to: [`crate::protocol::Packet::FriendListRequest`]
#[cfg_attr(feature = "serde", derive(serde::Serialize, serde::Deserialize))]
#[cfg_attr(feature = "serde", serde(default))]
#[derive(Debug, Clone, Default, PartialEq, PacketReadWrite)]
#[Id(0x18, 0x15)]
#[Flags(Flags {packed: true, ..Default::default()})]
#[Magic(0x2E1E, 0x63)]
pub struct FriendListPacket {
    pub unk1: u32,
    pub unk2: u16,
    pub unk3: u16,
    /// Players friends.
    pub friends: Vec<FriendListEntry>,
    /// Player nickname.
    pub nickname: String,
}

/// (0x18, 0x18) Send Friend Request.
///
/// (C -> S) Sent when a client has sent a friend request to another player.
///
/// Respond with: [`crate::protocol::Packet::AddedRequest`]
#[cfg_attr(feature = "serde", derive(serde::Serialize, serde::Deserialize))]
#[cfg_attr(feature = "serde", serde(default))]
#[derive(Debug, Clone, Default, PartialEq, PacketReadWrite)]
#[Id(0x18, 0x18)]
#[Flags(Flags {packed: true, ..Default::default()})]
#[Magic(0xBF57, 0x44)]
pub struct SendFriendRequestPacket {
    /// Target player ID.
    pub id: u32,
    /// Request message.
    #[Seek(4)]
    pub msg: String,
}

/// (0x18, 0x1A) Friend Request Sent.
///
/// (S -> C) Sent in response to a request.
///
/// Response to: [`crate::protocol::Packet::SendFriendRequest`]
#[cfg_attr(feature = "serde", derive(serde::Serialize, serde::Deserialize))]
#[cfg_attr(feature = "serde", serde(default))]
#[derive(Debug, Clone, Default, PartialEq, PacketReadWrite)]
#[Id(0x18, 0x1A)]
pub struct AddedRequestPacket {
    pub unk1: u32,
    /// Sender player ID.
    pub sender_id: u32,
    /// Target player ID.
    #[Seek(4)]
    pub target_id: u32,
    /// Sender player nickname.
    #[Seek(4)]
    #[FixedLen(0x22)]
    pub sender_nickname: String,
<<<<<<< HEAD
    #[FixedLen(0x22)]
    pub target_nickname: String,
    #[FixedLen(0x80)]
=======
    /// Target player nickname.
    #[FixedStr(0x22)]
    pub target_nickname: String,
    /// Request message.
    #[FixedStr(0x80)]
>>>>>>> 6981cda2
    pub msg: String,
    /// Request send timestamp.
    pub send_time: Duration,
    #[Seek(0x88)]
    pub unk2: u8,
    pub unk3: u8,
    #[SeekAfter(0x91)]
    pub unk4: u8,
}

// ----------------------------------------------------------------
// Additional structs
// ----------------------------------------------------------------

/// Friend entry in friend list.
#[cfg_attr(feature = "serde", derive(serde::Serialize, serde::Deserialize))]
#[cfg_attr(feature = "serde", serde(default))]
#[derive(Debug, Clone, Default, PartialEq, HelperReadWrite)]
pub struct FriendListEntry {
    /// Player ID.
    pub id: u32,
    /// Player nickname.
    #[Seek(4)]
    #[FixedLen(0x20)]
    pub nickname: String,
    /// Player character name (if logged in).
    #[Seek(4)]
    #[FixedLen(0x10)]
    pub char_name: String,
    /// Friend flags.
    #[Seek(4)]
    pub flags: FriendFlags,
    pub unk2: u8,
    pub unk3: u8,
    pub unk4: u8,
    #[Seek(4)]
    pub unk5: u32,
    /// Player current block ID.
    #[Seek(8)]
    pub blockid: u32,
    /// Player current location.
    pub location: FriendLocation,
    pub unk6: u16,
    pub unk7: u32,
<<<<<<< HEAD
    #[FixedLen(0x18)]
=======
    /// Player alliance name.
    #[FixedStr(0x18)]
>>>>>>> 6981cda2
    pub alliance_name: String,
    #[Seek(0x8)]
    pub unk8: Duration,
    pub unk9: Duration,
    #[Seek(0x38)]
    pub unk10: u32,
    #[Seek(4)]
    pub unk11: u8,
    pub unk12: u8,
    #[Seek(2)]
    #[SeekAfter(4)]
    pub unk13: Duration,
}

/// Friend flags.
#[cfg_attr(feature = "serde", derive(serde::Serialize, serde::Deserialize))]
#[cfg_attr(feature = "serde", serde(default))]
#[derive(Debug, Copy, Clone, Default, PartialEq, HelperReadWrite)]
#[Flags(u8)]
pub struct FriendFlags {
    /// Is the friend online.
    pub is_online: bool,
    /// Are login notifications enabled for this friend.
    #[Skip]
    #[Skip]
    pub login_notif: bool,
    /// Did the player not log in for a while.
    #[Skip]
    pub no_recent_logins: bool,
}

/// Friend map location.
#[cfg_attr(feature = "serde", derive(serde::Serialize, serde::Deserialize))]
#[repr(u16)]
#[derive(Debug, Copy, Clone, Default, PartialEq, HelperReadWrite)]
pub enum FriendLocation {
    /// Player is in the lobby.
    #[default]
    Lobby,
    /// Player is in the quest map.
    Quest,
    /// Player is in the personal quarters.
    PersonalQ,
    /// Player is in the alliance quarters.
    AllianceQ,
    /// Player is in the casino.
    Casino,
    /// Player is in the challenger lobby.
    ChallengerLobby,
    /// Player is in the ARKS bridge.
    Bridge,
    /// Player is in the cafe.
    FrancasCafe,
    /// Player is in the battle lobby.
    BattleLobby,

    #[Read_default]
    Unknown = 0xFFFF,
}<|MERGE_RESOLUTION|>--- conflicted
+++ resolved
@@ -79,17 +79,11 @@
     #[Seek(4)]
     #[FixedLen(0x22)]
     pub sender_nickname: String,
-<<<<<<< HEAD
+    /// Target player nickname.
     #[FixedLen(0x22)]
     pub target_nickname: String,
+    /// Request message.
     #[FixedLen(0x80)]
-=======
-    /// Target player nickname.
-    #[FixedStr(0x22)]
-    pub target_nickname: String,
-    /// Request message.
-    #[FixedStr(0x80)]
->>>>>>> 6981cda2
     pub msg: String,
     /// Request send timestamp.
     pub send_time: Duration,
@@ -134,12 +128,8 @@
     pub location: FriendLocation,
     pub unk6: u16,
     pub unk7: u32,
-<<<<<<< HEAD
+    /// Player alliance name.
     #[FixedLen(0x18)]
-=======
-    /// Player alliance name.
-    #[FixedStr(0x18)]
->>>>>>> 6981cda2
     pub alliance_name: String,
     #[Seek(0x8)]
     pub unk8: Duration,
